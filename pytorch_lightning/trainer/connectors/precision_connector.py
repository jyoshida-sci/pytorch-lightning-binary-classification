# Copyright The PyTorch Lightning team.
#
# Licensed under the Apache License, Version 2.0 (the "License");
# you may not use this file except in compliance with the License.
# You may obtain a copy of the License at
#
#     http://www.apache.org/licenses/LICENSE-2.0
#
# Unless required by applicable law or agreed to in writing, software
# distributed under the License is distributed on an "AS IS" BASIS,
# WITHOUT WARRANTIES OR CONDITIONS OF ANY KIND, either express or implied.
# See the License for the specific language governing permissions and
# limitations under the License.

from pytorch_lightning import _logger as log
from pytorch_lightning.plugins.apex import ApexPlugin
from pytorch_lightning.plugins.native_amp import NativeAMPPlugin
from pytorch_lightning.utilities import APEX_AVAILABLE, NATIVE_AMP_AVAILABLE, AMPType, rank_zero_warn


class PrecisionConnector:

    def __init__(self, trainer):
        self.trainer = trainer
        self.backend = None

<<<<<<< HEAD
    def on_trainer_init(self, precision, amp_level, amp_backend):
=======
    def on_trainer_init(self, precision: int, amp_level: str, amp_backend: str):
>>>>>>> 75087fac
        # AMP init
        # These are the only lines needed after v0.8.0
        # we wrap the user's forward with autocast and give it back at the end of fit
        self.trainer.autocast_original_forward = None
        self.trainer.precision = precision
        self.trainer.scaler = None

        self.trainer.amp_level = amp_level
        self.init_amp(amp_backend)

    def init_amp(self, amp_type: str):
        assert self.trainer.precision in (16, 32), 'only 32 or 16 bit precision supported'
        self.trainer.amp_backend = None
        self._setup_amp_backend(amp_type)

    def _setup_amp_backend(self, amp_type: str):
        if self.trainer.precision != 16:
            # no AMP requested, so we can leave now
            return

        amp_type = amp_type.lower()
        assert amp_type in ('native', 'apex'), f'Unsupported amp type {amp_type}'
        if amp_type == 'native':
            if not NATIVE_AMP_AVAILABLE:
                rank_zero_warn('You have asked for native AMP but your PyTorch version does not support it.'
                               ' Consider upgrading with `pip install torch>=1.6`.'
                               ' We will attempt to use NVIDIA Apex for this session.')
                amp_type = 'apex'
            else:
                self.trainer.amp_backend = AMPType.NATIVE
                log.info('Using native 16bit precision.')
                self.backend = NativeAMPPlugin(self.trainer)

        if amp_type == 'apex':
            if not APEX_AVAILABLE:
                rank_zero_warn('You have asked for Apex AMP but you have not installed it yet.'
                               ' Install apex first using this guide: https://github.com/NVIDIA/apex#linux')
            else:
                log.info('Using APEX 16bit precision.')
                self.trainer.amp_backend = AMPType.APEX
                self.backend = ApexPlugin(self.trainer)
                log.warn("LightningOptimizer doesn't support Apex")
                self.trainer._enable_pl_optimizer = False

        if not self.trainer.amp_backend:
            raise ModuleNotFoundError(
                f'You have asked for AMP support {amp_type}, but there is no support on your side yet.'
                f' Consider installing torch >= 1.6 or NVIDIA Apex.'
            )

    def connect(self, model):
        if self.backend:
            model, optimizers = self.backend.connect(model, self.trainer.optimizers)
            self.trainer.optimizers = optimizers

        return model<|MERGE_RESOLUTION|>--- conflicted
+++ resolved
@@ -24,11 +24,7 @@
         self.trainer = trainer
         self.backend = None
 
-<<<<<<< HEAD
-    def on_trainer_init(self, precision, amp_level, amp_backend):
-=======
     def on_trainer_init(self, precision: int, amp_level: str, amp_backend: str):
->>>>>>> 75087fac
         # AMP init
         # These are the only lines needed after v0.8.0
         # we wrap the user's forward with autocast and give it back at the end of fit
